--- conflicted
+++ resolved
@@ -147,15 +147,7 @@
                sortranks <- applyfuncs(erlrle)
              else
                sortranks <- applyfuncs(sort)
-<<<<<<< HEAD
-             # Compute rank of functions by calling order twice
-             # Ties will be in original order
-             lexo_values <- do.call("order", split(sortranks, row(sortranks))) # indices! of the functions from the most extreme to least extreme one
-             newranks <- 1:Nfunc
-             distance <- newranks[order(lexo_values)] / Nfunc # ordering of the functions by the extreme rank lengths
-=======
              distance <- rank_matrix_cols(sortranks) / Nfunc
->>>>>>> 59833058
            },
            cont = {
              distance <- applyfuncs(min)
