--- conflicted
+++ resolved
@@ -115,7 +115,6 @@
 #' \code{\link[base]{attr}}, e.g. \code{attr(res, "k")} for the values of the ordering measure.
 #' @export
 #' @aliases global_envelope
-<<<<<<< HEAD
 #' @examples
 #' if(requireNamespace("fda", quietly = TRUE)) {
 #'   curve_set <- create_curve_set(list(r = as.numeric(row.names(fda::growth$hgtf)),
@@ -124,10 +123,7 @@
 #'   cr <- central_region(curve_set, coverage=0.50, savedevs=TRUE, type="erl")
 #'   plot(cr, main="50% central region")
 #' }
-central_region <- function(curve_set, type = "rank",
-=======
 central_region <- function(curve_set, type = "erl",
->>>>>>> 269fb812
                            coverage=0.95, savedevs=FALSE,
                            alternative=c("two.sided", "less", "greater"),
                            probs = c(0.025, 0.975), ...) {
@@ -328,16 +324,9 @@
 #' In the case \code{type="rank"}, based on the extreme ranks k_i, i=1, ..., s+1,
 #' the p-interval is calculated. Because the extreme ranks contain ties, there is not just
 #' one p-value. The p-interval is given by the most liberal and the most conservative p-value
-<<<<<<< HEAD
 #' estimate. Also a single p-value is calculated.
 #' By default this single p-value is the extreme rank length p-value ("erl"),
 #' but another option can be used by specifying \code{ties} argument.
-=======
-#' estimate. This interval is by default plotted for the object returned by the rank_envelope function.
-#' Also a single p-value is calculated and returned in the attribute \code{p}.
-#' By default this single p-value is the extreme rank length p-value, but another option can be used by
-#' specifying \code{ties} argument.
->>>>>>> 269fb812
 #'
 #' If the case \code{type="erl"}, the (single) p-value based on the extreme rank length ordering
 #' of the functions is calculated and returned in the attribute \code{p}.
