get_alternative <- function(global_envelope) {
  attr(global_envelope, "einfo")$alternative
}

# It should be:
# small_significant=TRUE for 'rank', 'erl', 'cont' and 'area' -> ordering decreasing
# small_significant=FALSE for 'qdir', 'st', 'unscaled' -> ordering increasing (decreasing=FALSE)
critical <- function(distance, alpha, Nfunc, small_significant) {
  distancesorted <- sort(distance, decreasing=small_significant)
  distancesorted[floor((1-alpha)*Nfunc)]
}

#' @importFrom spatstat fv
make_envelope_object <- function(type, curve_set, LB, UB, T_0,
                                 picked_attr, isenvelope,
                                 kalpha, alpha, distance) {
  Nfunc <- curve_set_nfunc(curve_set)
  if(curve_set_is1obs(curve_set)) {
    df <- data.frame(curve_set_rdf(curve_set), obs=curve_set_1obs(curve_set),
                     central=T_0, lo=LB, hi=UB)
    picked_attr$einfo$nsim <- Nfunc-1
  }
  else {
    df <- data.frame(curve_set_rdf(curve_set), central=T_0, lo=LB, hi=UB)
    picked_attr$einfo$nsim <- Nfunc
  }
  if(isenvelope) {
    res <- spatstat::fv(x=df, argu = picked_attr[['argu']],
                        ylab = picked_attr[['ylab']], valu = "central", fmla = ". ~ r",
                        alim = c(min(curve_set[['r']]), max(curve_set[['r']])),
                        labl = picked_attr[['labl']], desc = picked_attr[['desc']],
                        unitname = NULL, fname = picked_attr[['fname']], yexp = picked_attr[['yexp']])
    attr(res, "shade") <- c("lo", "hi")
  }
  else res <- df
  attr(res, "argu") <- picked_attr[['argu']]
  attr(res, "xlab") <- picked_attr[['xlab']]
  attr(res, "xexp") <- picked_attr[['xexp']]
  if(type == "st") picked_attr$einfo$nSD <- kalpha
  if(type == "rank") picked_attr$einfo$nrank <- kalpha
  attr(res, "einfo") <- picked_attr[['einfo']]
  # Extra for global envelopes
  class(res) <- c("global_envelope", class(res))
  attr(res, "method") <- "Global envelope"
  attr(res, "type") <- type
  attr(res, "k_alpha") <- kalpha
  attr(res, "alpha") <- alpha
  attr(res, "k") <- distance
  res
}

# Functionality for central regions based on a curve set
# @param ... Ignored.
#' @importFrom spatstat fv
individual_central_region <- function(curve_set, type = "erl", coverage = 0.50,
                                      alternative = c("two.sided", "less", "greater"),
                                      probs = c((1-coverage)/2, 1-(1-coverage)/2),
                                      quantile.type = 7,
                                      central = "median") {
  isenvelope <- inherits(curve_set, "envelope")
  if(!is.numeric(coverage) || (coverage < 0 | coverage > 1)) stop("Unreasonable value of coverage.\n")
  alpha <- 1 - coverage
  if(!(type %in% c("rank", "erl", "cont", "area", "qdir", "st", "unscaled")))
    stop("No such type for global envelope.\n")
  alternative <- match.arg(alternative)
  small_significant <- TRUE
  if(type %in% c("qdir", "st", "unscaled")) {
    small_significant <- FALSE
    if(alternative != "two.sided") {
      warning("For qdir, st and unscaled envelopes only the two.sided alternative is valid.\n")
      alternative <- "two.sided"
    }
  }
  check_probs(probs)
  if(!(central %in% c("mean", "median"))) {
    central <- "median"
    warning("Invalid option fiven for central. Using central = median.\n")
  }
  picked_attr <- pick_attributes(curve_set, alternative=alternative, type=type) # saving for attributes / plotting purposes
  curve_set <- convert_envelope(curve_set)

  # Measures for functional ordering
  measure <- type
  scaling <- ""
  switch(type,
         qdir = {
           measure <- "max"
           scaling <- "qdir"
         },
         st = {
           measure <- "max"
           scaling <- "st"
         },
         unscaled = {
           measure <- "max"
           scaling <- "none"
         })
  distance <- forder(curve_set, measure=measure, scaling=scaling,
                     alternative=alternative, probs=probs, quantile.type=quantile.type)

  data_and_sim_curves <- data_and_sim_curves(curve_set) # all the functions
  Nfunc <- length(distance) # Number of functions
  nr <- curve_set_narg(curve_set)
  # Define the central curve T_0
  T_0 <- get_T_0(curve_set)

  # Check reasonability of Nfunc vs alpha
  if(Nfunc*alpha < 1-.Machine$double.eps^0.5) stop("Number of functions s is only ", Nfunc, ", but alpha is ", alpha, ". So, s*alpha is ", Nfunc*alpha, ".\n", sep="")

  # The critical value
  kalpha <- critical(distance, alpha, Nfunc, small_significant)

  #-- 100(1-alpha)% global envelope
  switch(type,
         rank = {
           LB <- array(0, nr)
           UB <- array(0, nr)
           for(i in 1:nr){
             Hod <- sort(data_and_sim_curves[,i])
             LB[i]<- Hod[kalpha]
             UB[i]<- Hod[Nfunc-kalpha+1]
           }
         },
         erl =,
         cont =,
         area = {
<<<<<<< HEAD
           #-- the 100(1-alpha)% global envelope
           distancesorted <- sort(distance, decreasing=TRUE)
           kalpha <- distancesorted[floor((1-alpha)*Nfunc)]
=======
>>>>>>> 59833058
           j <- distance >= kalpha
           LB <- array(0, nr)
           UB <- array(0, nr)
           for(i in 1:nr){
             lu <- range(data_and_sim_curves[j,i])
             LB[i]<- lu[1]
             UB[i]<- lu[2]
           }
         },
         qdir = {
           curve_set_res <- residual(curve_set, use_theo=TRUE)
           quant_m <- curve_set_quant(curve_set_res, probs=probs, type=quantile.type)
           LB <- T_0 - kalpha*abs(quant_m[1,])
           UB <- T_0 + kalpha*abs(quant_m[2,])
         },
         st = {
           sdX <- curve_set_sd(curve_set)
           LB <- T_0 - kalpha*sdX
           UB <- T_0 + kalpha*sdX
         },
         unscaled = {
           LB <- T_0 - kalpha
           UB <- T_0 + kalpha
         })

  switch(alternative,
         "two.sided" = {},
         "less" = { UB <- Inf },
         "greater" = { LB <- -Inf })

  res <- make_envelope_object(type, curve_set, LB, UB, T_0,
                              picked_attr, isenvelope,
                              kalpha, alpha, distance)
  attr(res, "call") <- match.call()
  res
}

# Functionality for global envelope tests based on a curve set (individual central region + p-values)
individual_global_envelope_test <- function(curve_set, type = "erl", alpha = 0.05,
                                            alternative = c("two.sided", "less", "greater"),
                                            ties = "erl",
                                            probs = c(0.025, 0.975), quantile.type = 7,
                                            central = "mean") {
  alternative <- match.arg(alternative)
  if(!is.numeric(alpha) || (alpha < 0 | alpha > 1)) stop("Unreasonable value of alpha.\n")
  res <- individual_central_region(curve_set, type=type, coverage=1-alpha,
                                   alternative=alternative,
                                   probs=probs, quantile.type=quantile.type,
                                   central=central)
  # The type of the p-value
  possible_ties <- c('midrank', 'random', 'conservative', 'liberal', 'erl')
  if(!(ties %in% possible_ties)) stop("Unreasonable ties argument!\n")

  # Measures for functional ordering
  distance <- attr(res, "k")

  #-- Calculate the p-values
  switch(type,
         rank = {
           u <- -distance
           #-- p-interval
           p_low <- estimate_p_value(x=u[1], sim_vec=u[-1], ties='liberal')
           p_upp <- estimate_p_value(x=u[1], sim_vec=u[-1], ties='conservative')
           #-- unique p-value
           if(ties == "erl") {
             distance_lexo <- forder(curve_set, measure="erl", alternative=alternative)
             u_lexo <- -distance_lexo
             p <- estimate_p_value(x=u_lexo[1], sim_vec=u_lexo[-1], ties="conservative")
           }
           else p <- estimate_p_value(x=u[1], sim_vec=u[-1], ties=ties)
         },
         erl = {
           u_lexo <- -distance
           p <- estimate_p_value(x=u_lexo[1], sim_vec=u_lexo[-1], ties="conservative")
         },
         cont = {
           u_cont <- -distance
           p <- estimate_p_value(x=u_cont[1], sim_vec=u_cont[-1], ties="conservative")
         },
         area = {
           u_area <- -distance
           p <- estimate_p_value(x=u_area[1], sim_vec=u_area[-1], ties="conservative")
         },
         qdir = {
           p <- estimate_p_value(x=distance[1], sim_vec=distance[-1])
         },
         st = {
           p <- estimate_p_value(x=distance[1], sim_vec=distance[-1])
         },
         unscaled = {
           p <- estimate_p_value(x=distance[1], sim_vec=distance[-1])
         })

  # Change the "method" attribute
  attr(res, "method") <- paste(attr(res, "method"), " test", sep="")
  # Add attributes related to p-values
  attr(res, "p") <- p
  if(type == "rank") {
    attr(res, "p_interval") <- c(p_low, p_upp)
    attr(res, "ties") <- ties
  }
  # Update "call" attribute
  attr(res, "call") <- match.call()
  res
}

# Functionality for combined_central_region and combined_global_envelope_test (two-step procedure)
combined_CR_or_GET <- function(curve_sets, CR_or_GET = c("CR", "GET"), coverage, ...) {
  ntests <- length(curve_sets)
  if(ntests < 1) stop("Only one curve_set, no combining to be done.\n")
  check_curve_set_dimensions(curve_sets)
  CR_or_GET <- match.arg(CR_or_GET)

  # 1) First stage: Calculate the functional orderings individually for each curve_set
  res_ls <- lapply(curve_sets, FUN = function(x) { individual_central_region(x, ...) })
  type <- attr(res_ls[[1]], "type")

  # 2) Second stage: ERL central region/test
  # Create a curve_set for the ERL test
  k_ls <- lapply(res_ls, FUN = function(x) attr(x, "k"))
  k_mat <- do.call(rbind, k_ls, quote=FALSE)
  Nfunc <- ncol(k_mat)
  # Construct the one-sided ERL central region
  if(type %in% c("qdir", "st", "unscaled")) alt2 <- "greater"
  else alt2 <- "less"
  switch(CR_or_GET,
         CR = {
           curve_set_u <- create_curve_set(list(r=1:ntests, obs=k_mat))
           res_erl <- individual_central_region(curve_set_u, type="erl", coverage=coverage, alternative=alt2)
         },
         GET = {
           curve_set_u <- create_curve_set(list(r=1:ntests, obs=k_mat[,1], sim_m=k_mat[,-1]))
           res_erl <- individual_global_envelope_test(curve_set_u, type="erl", alpha=1-coverage, alternative=alt2)
         }
  )

  # 3) The 100(1-alpha)% global combined ERL envelope
  distance_lexo_sorted <- sort(attr(res_erl, "k"), decreasing=TRUE)
  kalpha <- distance_lexo_sorted[floor(coverage*Nfunc)]
  # Indices of the curves from which to calculate the convex hull
  curves_for_envelope_ind <- which(attr(res_erl, "k") >= kalpha)
  # Curves
  curve_sets <- lapply(curve_sets, FUN=convert_envelope)
  data_and_sim_curves_l <- lapply(curve_sets, function(x) { data_and_sim_curves(x) })
  # Curves from which to calculate the convex hull
  curves_for_envelope_l <- lapply(data_and_sim_curves_l, function(x) { x[curves_for_envelope_ind,] })
  # Bounding curves
  LB <- lapply(curves_for_envelope_l, FUN = function(x) { apply(x, MARGIN=2, FUN=min) })
  UB <- lapply(curves_for_envelope_l, FUN = function(x) { apply(x, MARGIN=2, FUN=max) })
  # Update the bounding curves (lo, hi) and kalpha to the first level central regions
  for(i in 1:length(curve_sets)) {
    if(get_alternative(res_ls[[i]]) != "greater") res_ls[[i]]$lo <- LB[[i]]
    if(get_alternative(res_ls[[i]]) != "less") res_ls[[i]]$hi <- UB[[i]]
    attr(res_ls[[i]], "alpha") <- NA
    attr(res_ls[[i]], "k_alpha") <- NULL
  }
  if(!is.null(names(curve_sets))) names(res_ls) <- names(curve_sets)

  # Return
  res <- res_ls
  attr(res, "level2_ge") <- res_erl
  attr(res, "level2_curve_set") <- curve_set_u
  attr(res, "method") <- "Combined global envelope (two-step)"
  class(res) <- c("combined_global_envelope", class(res))
  res
}

# Functionality for combined_central_region and combined_global_envelope_test (one-step procedure)
combined_CR_or_GET_1step <- function(curve_sets, CR_or_GET = c("CR", "GET"), coverage, ...) {
  curve_set <- combine_curve_sets(curve_sets, equalr=TRUE)
  switch(CR_or_GET,
         CR = {
           res <- individual_central_region(curve_set, coverage=coverage, ...)
         },
         GET = {
           res <- individual_global_envelope_test(curve_set, alpha=1-coverage, ...)
         })
  # Transform the envelope to a combined envelope
  nfuns <- length(curve_sets)
  nr <- curve_set_narg(curve_sets[[1]]) # all curve sets have the same
  idx <- lapply(1:nfuns, FUN = function(i) ((i-1)*nr+1):(i*nr))
  # Split the envelopes to the original groups
  res_ls <- split(res, f = rep(1:nfuns, each=nr))
  res_ls <- lapply(res_ls, FUN = function(x) { class(x) <- c("global_envelope", class(x)); x })
  # Create empty "level2_ge" attribute containing the test information
  attr(res_ls, "level2_ge") <- data.frame(r=1, obs=attr(res, "k")[1],
                                          central=mean(attr(res, "k")))
  if(attr(res, "type") %in% c("qdir", "st", "unscaled")) {
    attr(res_ls, "level2_ge")$lo <- NA
    attr(res_ls, "level2_ge")$hi <- attr(res, "k_alpha")
    alt2 <- "greater"
  }
  else {
    attr(res_ls, "level2_ge")$lo <- attr(res, "k_alpha")
    attr(res_ls, "level2_ge")$hi <- NA
    alt2 <- "less"
  }
  mostattributes(attr(res_ls, "level2_ge")) <- attributes(res)
  attr(attr(res_ls, "level2_ge"), "einfo")$alternative <- alt2
  # Set unreasonable attributes of individuals sets of curves to NULL
  anames <- c("p", "p_interval", "ties", "k", "k_alpha", "method")
  anames <- anames[anames %in% names(attributes(res_ls[[1]]))]
  for(name in anames) {
    for(i in 1:length(res_ls)) attr(res_ls[[i]], name) <- NULL
  }
  for(i in 1:nfuns) attr(res_ls[[i]], "alpha") <- NA
  if(!is.null(curve_sets)) names(res_ls) <- names(curve_sets)
  attr(res_ls, "method") <- "Combined global envelope (one-step)"
  class(res_ls) <- c("combined_global_envelope", class(res_ls))
  res_ls
}

# Helper function for printing object with attributes "alpha", "type", "method"
# and optionally "p", "p_interval", "ties", "alpha_star"
GEprinthelper <- function(x, ...) {
  if(is.null(attr(x, "p"))) { # The case of a central region
    if(inherits(x, c("fboxplot", "combined_fboxplot")))
      cat(attr(x, "method"), " based on ", sep="")
    cat(100*(1-attr(x, "alpha")), "% central region (", attr(x, "type"), "). \n",
        " Plot the object instead.\n", sep="")
  }
  else { # The case of a global envelope test
    cat(attr(x, "method"), " (", attr(x, "type"), ")\n",
        " p-value of the test: ", attr(x, "p"), sep="")
    if(!is.null(attr(x, "ties"))) cat(" (ties method: ", attr(x, "ties"), ")\n", sep="")
    else cat("\n")
    if(!is.null(attr(x, "p_interval")))
      cat(" p-interval         : (", attr(x, "p_interval")[1], ", ", attr(x, "p_interval")[2],")\n", sep="")
  }
}

#' Print method for the class 'global_envelope'
#'
#' @param x an 'global_envelope' object
#' @param ... Ignored.
#' @export
print.global_envelope <- function(x, ...) {
  GEprinthelper(x)
}

#' Print method for the class 'global_envelope'
#'
#' @param x an 'combined_global_envelope' object
#' @param ... Ignored.
#' @export
print.combined_global_envelope <- function(x, ...) {
  GEprinthelper(attr(x, "level2_ge"))
}

#' Plot method for the class 'global_envelope'
#'
#' @param x An 'global_envelope' object
#' @param plot_style One of the following "basic", "fv" or "ggplot2" for 1-dimensional functions.
#' The option "basic" (default) offers a very basic global envelope plot.
#' The option "fv" utilizes the plot routines of the function value table \code{\link[spatstat]{fv.object}}.
#' For "ggplot2", a plot with a coloured envelope ribbon is provided. Requires R library ggplot2.
#' The option "fv" is currently only available for tests with one test function, whereas the other true allow
#' also tests with several tests functions.
#' @param dotplot Logical. If TRUE, then instead of envelopes a dot plot is done.
#' Suitable for low dimensional test vectors.
#' Default: TRUE if the dimension is less than 10, FALSE otherwise.
#' @param main See \code{\link{plot.default}}. A sensible default exists.
#' @param ylim See \code{\link{plot.default}}. A sensible default exists.
#' @param xlab See \code{\link{plot.default}}. A sensible default exists.
#' @param ylab See \code{\link{plot.default}}. A sensible default exists.
#' @param env.col The color for the envelope lines (or dotplot arrows) for 1d functions. Default 1 (black).
#' @param color_outside Logical. Whether to color the places where the data function goes
#' outside the envelope. Relevant only for 1d functions.
#' @param sign.col The color for the significant regions. Default to "red".
#' @param transparency A number between 0 and 1 (default 85/255, 33% transparency).
#' Similar to alpha of \code{\link[grDevices]{rgb}}. Used in plotting the significant regions for 2d
#' functions.
#' @param base_size Base font size, to be passed to theme style when \code{plot_style = "ggplot2"}.
#' @param labels A character vector of suitable length.
#' If \code{dotplot = TRUE}, then labels for the tests at x-axis.
#' @param add Whether to add the plot to an existing plot (TRUE) or to draw a new plot (FALSE).
#' Not available for \code{plot_style = "ggplot2"}.
#' @param digits The number of digits used for printing the p-value or p-interval in the main,
#' if using the default main.
#' @param legend Logical. If FALSE, then the legend is removed from the "ggplot2" style plot.
#' @param ... Additional parameters to be passed to \code{\link{plot}} or \code{\link{lines}}.
#'
#' @export
#' @importFrom ggplot2 theme_minimal
#' @seealso \code{\link{central_region}}
plot.global_envelope <- function(x, plot_style = c("ggplot2", "fv", "basic"),
                                 dotplot = length(x$r)<10,
                                 main, ylim, xlab, ylab,
                                 env.col = 1, color_outside = TRUE, sign.col = "red",
                                 transparency = 85/255,
                                 base_size = 11,
                                 labels = NULL, add = FALSE, digits = 3, legend = TRUE, ...) {
  plot_style <- match.arg(plot_style)
  # main
  if(missing('main')) {
    main <- env_main_default(x, digits=digits)
  }
  # Two-dimensional plot:
  #----------------------
  if(is.null(x$r)) return(plot_global_envelope2d(x, main = main, digits = digits,
                                                 sign.col = sign.col, transparency = transparency, ...))
  # One-dimensional plot:
  #----------------------
  # ylim
  if(missing('ylim')) {
    ylim <- env_ylim_default(x, plot_style == "ggplot2")
  }
  # ylab, ylab, labels
  if(missing('xlab')) {
    if(attr(x, "xlab") == attr(x, "argu")) xlab <- substitute(italic(i), list(i=attr(x, "xexp")))
    else xlab <- substitute(paste(i, " (", italic(j), ")", sep=""), list(i=attr(x, "xexp"), j=attr(x, "argu")))
  }
  if(missing('ylab')) {
    if(inherits(attr(x, "yexp"), "character")) ylab <- attr(x, "yexp")
    else ylab <- substitute(italic(i), list(i=attr(x, "yexp")))
  }
  if(is.null(labels)) if(!is.null(attr(x, "labels"))) labels <- attr(x, "labels")

  switch(plot_style,
         basic = {
           if(dotplot) {
             if(length(labels) != length(x$r)) labels <- NULL
             env_dotplot(x, main=main, ylim=ylim, xlab=xlab, ylab=ylab,
                         color_outside=color_outside, labels=labels,
                         add=add, arrows.col=env.col, ...)
           }
           else {
             env_basic_plot(x, main=main, ylim=ylim, xlab=xlab, ylab=ylab,
                            color_outside=color_outside,
                            add=add, env.col=env.col, ...)
           }
         },
         fv = {
           spatstat::plot.fv(x, main=main, ylim=ylim, xlab=xlab, ylab=ylab, add=add, ...)
         },
         ggplot2 = {
           if(dotplot) {
             env_dotplot_ggplot(x, labels=labels) + labs(title=main, x=xlab, y=ylab) + theme_minimal(base_size=base_size)
           } else {
             env_ggplot(x, base_size=base_size, main=main, ylim=ylim, xlab=xlab, ylab=ylab,
                        labels=labels, legend=legend, color_outside=color_outside, sign.col=sign.col, ...)
           }
         })
}

#' Plot method for the class 'combined_global_envelope'
#'
#' @description This function provides plots for combined global envelopes.
#' @param x An 'combined_global_envelope' object
#' @inheritParams plot.global_envelope
#' @param labels A character vector of suitable length.
#' If \code{dotplot = TRUE} (for the level 2 test), then labels for the tests at x-axis.
#' Otherwise labels for the separate plots.
#' @param level 1 or 2. In the case of two-step combined tests (with several test functions), two different plots are available:
#' 1 for plotting the combined global envelopes (default and most often wanted) or
#' 2 for plotting the second level test result.
#' @param ncol The maximum number of columns for the figures.
#' Default 2 or 3, if the length of x equals 3.
#' (Relates to the number of curve_sets that have been combined.)
#' @param nticks The number of ticks on the xaxis.
#' @export
#' @seealso \code{\link{central_region}}
plot.combined_global_envelope <- function(x,
                                 main, ylim = NULL, xlab, ylab,
                                 color_outside = TRUE, env.col = 1, base_size = 12,
                                 labels = NULL, add = FALSE, digits = 3,
                                 level = 1, ncol = 2 + 1*(length(x)==3), nticks = 5,
                                 legend = TRUE, ...) {
  if(!(level %in% c(1,2))) stop("Unreasonable value for level.\n")
  # main
  if(missing('main')) {
    alt <- get_alternative(x[[1]])
    main <- env_main_default(attr(x, "level2_ge"), digits=digits, alternative=alt)
  }
  # Two-dimensional plot:
  #----------------------
  if(is.null(x[[1]]$r)) return(plot_combined_global_envelope2d(x, main = main, digits = digits, ...))
  # One-dimensional plot:
  #----------------------
  # ylab, ylab, labels
  if(missing('xlab'))
    if(is.expression(attr(attr(x, "level2_ge"), "xexp"))) xlab <- substitute(i, list(i=attr(attr(x, "level2_ge"), "xexp")))
    else xlab <- substitute(italic(i), list(i=attr(attr(x, "level2_ge"), "xexp")))
  if(missing('ylab'))
    if(is.expression(attr(attr(x, "level2_ge"), "yexp"))) ylab <- substitute(i, list(i=attr(attr(x, "level2_ge"), "yexp")))
    else ylab <- substitute(italic(i), list(i=attr(attr(x, "level2_ge"), "yexp")))
  if(is.null(labels)) {
    if(!is.null(attr(x, "labels"))) labels <- attr(x, "labels")
    else {
      if(!is.null(names(x))) labels <- names(x)
      else {
        labels <- sapply(x, function(y) attr(y, "ylab"), simplify=TRUE)
        if(all(sapply(labels, FUN=identical, y=labels[[1]]))) labels <- NULL
      }
    }
  }

  if(level == 1) {
    env_ggplot(x, base_size=base_size,
              main=main, ylim=ylim, xlab=xlab, ylab=ylab,
              max_ncols_of_plots=ncol,
              labels=labels, nticks=nticks, legend=legend, ...)
  }
  else {
     plot.global_envelope(attr(x, "level2_ge"), dotplot = TRUE,
                          main=main, ylim=ylim, xlab=xlab, ylab=ylab,
                          color_outside=color_outside, env.col=env.col, base_size=base_size,
                          labels=labels, add=add, digits=digits, ...)
  }
}

#' Central region / Global envelope
#'
#' Provides central regions or global envelopes or confidence bands
#'
#'
#' Given a \code{curve_set} (see \code{\link{create_curve_set}} for how to create such an object)
#' or an \code{\link[spatstat]{envelope}} object, the function \code{central_region}
#' construcst a central region, i.e. a global envelope, from the given set of functions (or vectors).
#' There are two options for the functions that the \code{curve_set} can contain:
#' \itemize{
#'  \item If the component \code{obs} of the \code{curve_set} is a matrix,
#' then it is assumed that all the functions are data/observed. In this case,
#' the component \code{sim_m} of the \code{curve_set} (which can be then NULL)
#' is ignored and the central region constructed from the functions given in \code{obs}.
#'  \item If the component \code{obs} is a vector, then \code{sim_m} should be provided as well
#' and it is assumed to contain simulated functions (obtained, e.g., from some model or by permutation).
#' The central region is calculated from all the functions.
#' }
#' Thus the \code{curve_set} contains functions (or vectors)
#' \eqn{T_1(r),\dots,T_s(r)}{T_1(r),...,T_s(r)}.
#' In the case of one observed function only,
#' the data function is considered to be \eqn{T_1(r)}{T_1(r)}.
#'
#' Generally an envelope is a band bounded by the vectors (or functions)
#' \eqn{T_{low}}{T_lo} and \eqn{T_{hi}}{T_hi}.
#' A \eqn{100(1-\alpha)}{100(1-alpha)}\% or 100*coverage\% global envelope is a set
#' \eqn{(T_{low}, T_{hi})}{(T_lo, T_hi)} of envelope vectors
#' such that the probability that \eqn{T_i}{T_i} falls outside this envelope
#' in any of the d points of the vector \eqn{T_i}{T_i} is less or equal to \eqn{\alpha}{alpha}.
#' The global envelopes can be constructed based on different measures
#' that order the functions from the most extreme one to the least extreme one.
#' We use such orderings of the functions for which we are able to construct global envelopes
#' with intrinsic graphical interpretation.
#'
#' The type of the global envelope can be chosen with the argument \code{type} and
#' the options are given in the following.
#' Further information about the measures, on which the global envelopes are based,
#' can be found in \code{\link{forder}}.
#' \itemize{
#'  \item \code{'rank'}: The global rank envelope
#' proposed by Myllymäki et al. (2017) based on the extreme rank defined as the minimum of pointwise
#' ranks.
#'  \item \code{'erl'}: The global rank envelope based on the extreme rank
#'  length (Myllymäki et al.,2017, Mrkvička et al., 2018).
#' This envelope is constructed as the convex hull of the functions which have extreme rank
#' length measure that is larger or equal to the critical \eqn{\alpha}{alpha} level of the
#' extreme rank length measure.
#'  \item \code{'cont'}: The global rank envelope based on the continuous rank
#'  (Hahn, 2015; Mrkvička et al., 2019) based on minimum of continuous pointwise ranks.
#'  It is contructed as the convex hull in a similar way as the \code{'erl'} envelope.
#'  \item \code{'area'}: The global rank envelope based on the area rank (Mrkvička et al., 2019)
#'  which is based on area between continuous pointwise ranks and minimum pointwise ranks
#'  for those argument (r) values for which pointwise ranks achieve the minimum
#'  (it is a combination of erl and cont).
#'  It is contructed as the convex hull in a similar way as the \code{'erl'} and \code{'area'} envelopes.
#'  \item \code{'qdir'}: The directional quantile envelope based on
#'  the directional quantile maximum absolute deviation (MAD) test (Myllymäki et al., 2017, 2015),
#' which takes into account the unequal variances of the test function T(r) for
#' different distances r and is also protected against asymmetry of distribution of T(r).
#'  \item \code{'st'}: The studentised envelope based on the studentised MAD
#'  measure (Myllymäki et al., 2017, 2015),
#'  which takes into account the unequal variances of the test function T(r) for different distances r.
#'  \item \code{'unscaled'}: The unscaled envelope (Ripley, 1981),
#' which leads to envelopes with constant width. It corresponds to the classical
#' maximum deviation test without scaling. This test suffers from unequal variance
#' of T(r) over the distances r and from the asymmetry of distribution of T(r).
#' We recommend to use the other alternatives instead. This unscaled global envelope is
#' provided for reference.
#' }
#'
#' For each curve in the curve_set, both the data curve and the simulations,
#' an above mention measure k is determined. The measure values
#' \eqn{k_1, k_2, ..., k_s}{k_1, k_2, ..., k_s}
#' are returned in the attribute 'k' (in a case of one observed curve only, k[1] is its value).
#' Based on the chosen measure, the central region, i.e. the global envelope, is constructed
#' on the chosen interval of argument values (the functions in the \code{curve_set} are assumed
#' to be given on this interval only).
#'
#' If a list of (suitable) objects are provided in the argument \code{curve_sets},
#' then by default (\code{nstep = 2}) the two-step combining procedure is used to
#' construct the combined global envelope as described in Myllymäki and Mrkvička (2019).
#' If \code{nstep = 1} and the lengths of the multivariate vectors in each component
#' of the list are equal, then the one-step combining procedure is used where the
#' functions are concatenated together into a one long vector.
#'
#' @references
#' Mrkvička, T., Hahn, U. and Myllymäki, M. (2018). A one-way ANOVA test for functional data with graphical interpretation. arXiv:1612.03608 [stat.ME]
#'
#' Mrkvička, T., Myllymäki, M. and Narisetty, N. N. (2019) New methods for multiple testing in permutation inference for the general linear model. arXiv:1906.09004 [stat.ME]
#'
#' Myllymäki, M., Grabarnik, P., Seijo, H. and Stoyan. D. (2015). Deviation test construction and power comparison for marked spatial point patterns. Spatial Statistics 11: 19-34. doi: 10.1016/j.spasta.2014.11.004
#'
#' Myllymäki, M., Mrkvička, T., Grabarnik, P., Seijo, H. and Hahn, U. (2017). Global envelope tests for spatial point patterns. Journal of the Royal Statistical Society: Series B (Statistical Methodology), 79: 381–404. doi: 10.1111/rssb.12172
#'
#' Myllymäki, M. and Mrkvička, T. Global envelopes in R.
#'
#' Ripley, B.D. (1981). Spatial statistics. Wiley, New Jersey.
#'
#' @inheritParams forder
#' @param type The type of the global envelope with current options for 'rank', 'erl', 'cont', 'area',
#' 'qdir', 'st' and 'unscaled'. See details.
#' @param coverage A number between 0 and 1. The 100*coverage\% central region will be calculated.
#' @param central Either "mean" or "median". If the curve sets do not contain the component
#' \code{theo} for the theoretical central function, then the central function (used for plotting only)
#' is calculated either as the mean or median of functions provided in the curve sets.
#' @param nstep 1 or 2 for how to contruct a combined global envelope if list of curve sets
#' is provided. 2 (default) for a two-step combining procedure, 1 for one-step.
#' @param ... Ignored.
#' @return Either an object of class "global_envelope" and "fv" (see \code{\link[spatstat]{fv.object}}),
#' or an "combined_global_envelope" for the case that \code{curve_sets} is a list of
#' objects. The objects can be printed and plotted directly.
#'
#' The "global_envelope" object is essentially a data frame containing columns
#' \itemize{
#' \item r = the vector of values of the argument r at which the test was made
#' \item obs = the data function, if there is only one data function. Otherwise not existing.
#' \item lo = the lower envelope based on the simulated functions
#' \item hi = the upper envelope based on the simulated functions
#' \item central = If the curve_set (or envelope object) contains a component 'theo',
#'       then this function is used as the central curve and returned in this component.
#'       Otherwise, the central_curve is the mean of the test functions T_i(r), i=2, ..., s+1.
#'       Used for visualization only.
#' }
#' Additionally, the return value has attributes
#' \itemize{
#'   \item method = The name of the envelope test used for plotting purposes ("Global envelope")
#'   \item alternative = The alternative specified in the function call.
#'   \item ties = As the argument \code{ties}.
#'   \item k_alpha = The value of k corresponding to the 100(1-alpha)\% global envelope.
#'   \item k = The values of the chosen measure for all the functions. If there is only one
#'   observed function, then k[1] will give the value of the measure for this.
#'   \item call = The call of the function.
#' }
#' and a punch of attributes for the "fv" object type, see \code{\link[spatstat]{fv}}.
#' Attributes of an object \code{res} can be obtained using the function
#' \code{\link[base]{attr}}, e.g. \code{attr(res, "k")} for the values of the ordering measure.
#'
#' The "combined_global_envelope" is a list of "global_envelope" objects
#' corresponding to the components of \code{curve_sets}. The second level envelope
#' on which the envelope construction is based on is saved in the attribute
#' "level2_ge".
#'
#' @export
#' @seealso \code{\link{global_envelope_test}}
#' @aliases global_envelope central_region2d
#' @examples
#' ## A central region of a set of functions
#' #----------------------------------------
#' if(requireNamespace("fda", quietly = TRUE)) {
#'   curve_set <- create_curve_set(list(r=as.numeric(row.names(fda::growth$hgtf)),
#'                                      obs=fda::growth$hgtf))
#'   plot(curve_set, ylab="height")
#'   cr <- central_region(curve_set, coverage=0.50, type="erl")
#'   plot(cr, main="50% central region")
#' }
#'
#' ## Confidence bands for linear or polynomial regression
#' #------------------------------------------------------
#' # Simulate regression data according to the cubic model
#' # f(x) = 0.8x - 1.8x^2 + 1.05x^3 for x in [0,1]
#' par <- c(0,0.8,-1.8,1.05) # Parameters of the true polynomial model
#' res <- 100 # Resolution
#' x <- seq(0, 1, by=1/res); x2=x^2; x3=x^3;
#' f <- par[1] + par[2]*x + par[3]*x^2 + par[4]*x^3 # The true function
#' d <- f + rnorm(length(x), 0, 0.04) # Data
#' # Plot the true function and data
#' plot(f, type="l", ylim=range(d))
#' points(d)
#'
#' # Estimate polynomial regression model
#' reg <- lm(d ~ x + x2 + x3)
#' ftheta <- reg$fitted.values
#' resid0 <- reg$residuals
#' s0 <- sd(resid0)
#'
#' # Bootstrap regression
#' \donttest{B <- 2000 # Number of bootstrap samples}
#' \dontshow{B <- 20 # Number of bootstrap samples}
#' ftheta1 <- array(0, c(B,length(x)))
#' s1 <- array(0,B)
#' for(i in 1:B) {
#'   u <- sample(resid0, size=length(resid0), replace=TRUE)
#'   reg1 <- lm((ftheta+u) ~ x + x2 + x3)
#'   ftheta1[i,] <- reg1$fitted.values
#'   s1[i] <- sd(reg1$residuals)
#' }
#'
#' # Centering and scaling
#' meanftheta <- apply(ftheta1, 2, mean)
#' m <- array(0, c(B,length(x)))
#' for(i in 1:B) { m[i,] <- (ftheta1[i,]-meanftheta)/s1[i] }
#'
#' # Central region computation
#' boot.cset <- create_curve_set(list(r=1:length(x), obs=t(m)))
#' cr <- central_region(boot.cset, coverage=0.95, type="erl")
#' CB.lo <- ftheta+s0*cr$lo
#' CB.hi <- ftheta+s0*cr$hi
#'
#' # Plotting the result
#' plot(d, ylab="f(x)", xaxt="n", xlab="x", main="95% central region")
#' axis(1, at=(0:5)*20, labels=(0:5)/5)
#' lines(ftheta)
#' lines(CB.lo, lty=2)
#' lines(CB.hi, lty=2)
central_region <- function(curve_sets, type = "erl", coverage = 0.50,
                           alternative = c("two.sided", "less", "greater"),
                           probs = c((1-coverage)/2, 1-(1-coverage)/2),
                           quantile.type = 7,
                           central = "median", nstep = 2, ...) {
  if(class(curve_sets)[1] == "list" & length(curve_sets) == 1) curve_sets <- curve_sets[[1]]
  if(class(curve_sets)[1] == "list") {
    if(!(nstep %in% c(1,2))) stop("Invalid number of steps (nstep) for combining. Should be 1 or 2.")
    if(nstep == 2) {
      res <- combined_CR_or_GET(curve_sets, CR_or_GET="CR", type=type, coverage=coverage,
                                alternative=alternative,
                                probs=probs, quantile.type=quantile.type,
                                central=central, ...)
    }
    else { # One-step combining procedure
      res <- combined_CR_or_GET_1step(curve_sets, CR_or_GET="CR", type=type, coverage=coverage,
                                      alternative=alternative,
                                      probs=probs, quantile.type=quantile.type,
                                      central=central, ...)
    }
  }
  else {
    res <- individual_central_region(curve_sets, type=type, coverage=coverage,
                                     alternative=alternative,
                                     probs=probs, quantile.type=quantile.type,
                                     central=central, ...)
  }
  res
}

#' Functional boxplot
#'
#' Functional boxplot based on central region computed by a specified measure.
#' The options of the measures can be found in \code{\link{central_region}}.
#' @inheritParams central_region
#' @param factor The constant factor to inflate the central region to produce a functional boxplot and
#' determine fences for outliers. Default is 1.5 as in a classical boxplot.
#' @param ... Additional parameters to be passed to \code{\link{central_region}},
#' which is responsible for calculating the central region (global envelope) on which
#' the functional boxplot is based.
#' @export
#' @examples
#' if(requireNamespace("fda", quietly=TRUE)) {
#'   years <- paste(1:18)
#'   curves <- fda::growth[['hgtf']][years,]
#'   # Heights
#'   cset1 <- create_curve_set(list(r = as.numeric(years),
#'                                  obs = curves))
#'   plot(cset1, ylab="Height")
#'   bp <- fBoxplot(cset1, coverage=0.50, type="area", factor=1)
#'   plot(bp)
#'
#'   # Considering simultaneously heights and height differences
#'   cset2 <- create_curve_set(list(r = as.numeric(years[-1]),
#'              obs = curves[-1,] - curves[-nrow(curves),]))
#'   csets <- list(Height = cset1, Change = cset2)
#'   res <- fBoxplot(csets, type = 'area', factor = 1.5)
#'   plot(res, xlab = "Age (years)", ylab = "")
#' }
fBoxplot <- function(curve_sets, factor = 1.5, ...) {
  if(class(curve_sets)[1] != "list") { if(!curve_set_is1d(curve_sets)) stop("curve_sets$r should be a vector.\n") }
  else if(!all(sapply(curve_sets, FUN=curve_set_is1d))) stop("r of the curve_sets should be a vector.\n")
  res <- central_region(curve_sets, ...)
  if(inherits(res, "combined_global_envelope")) {
    dist <- factor * (attr(res, "level2_ge")$hi - attr(res, "level2_ge")$lo)
    attr(attr(res, "level2_ge"), "whisker.lo") <- attr(res, "level2_ge")$lo - dist
    attr(attr(res, "level2_ge"), "whisker.hi") <- attr(res, "level2_ge")$hi + dist
    attr(attr(res, "level2_ge"), "method") <- "Functional boxplot"
    class(attr(res, "level2_ge")) <- c("fboxplot", class(attr(res, "level2_ge")))
    for(i in 1:length(res)) {
      dist <- factor * (res[[i]]$hi - res[[i]]$lo)
      attr(res[[i]], "whisker.lo") <- res[[i]]$lo - dist
      attr(res[[i]], "whisker.hi") <- res[[i]]$hi + dist
      attr(res[[i]], "method") <- "Functional boxplot"
      class(res[[i]]) <- c("fboxplot", class(res[[i]]))
    }
    attr(res, "curve_sets") <- curve_sets
    attr(res, "factor") <- factor
    attr(res, "method") <- "Combined functional boxplot"
    attr(res, "call") <- match.call()
    class(res) <- c("combined_fboxplot", class(res))
  }
  else {
    dist <- factor * (res$hi - res$lo)
    attr(res, "whisker.lo") <- res$lo - dist
    attr(res, "whisker.hi") <- res$hi + dist
    attr(res, "method") <- "Functional boxplot"
    attr(res, "curve_sets") <- curve_sets
    attr(res, "factor") <- factor
    attr(res, "call") <- match.call()
    class(res) <- c("fboxplot", class(res))
  }
  res
}

#' Plot method for the class 'fboxplot'
#'
#' @param x an 'fboxplot' object
#' @inheritParams plot.global_envelope
#' @param outliers Logical. If TRUE, then the functions outside the functional boxplot are drawn.
#' @param bp.col The color for the boxplot bounds. Default 2 (red).
#' @param cr.col The color for the central region bounds.
#' @param ... Additional arguments to be passed to \code{\link{plot.global_envelope}}.
#' @export
plot.fboxplot <- function(x, plot_style = c("ggplot2", "fv", "basic"),
                          dotplot = length(x$r)<10,
                          outliers = TRUE, bp.col = 2, cr.col = 1, ...) {
  plot_style <- match.arg(plot_style)
  if(outliers) curve_sets <- attr(x, "curve_sets") else curve_sets <- NULL
  cr <- x
  x$lo <- attr(x, "whisker.lo"); x$hi <- attr(x, "whisker.hi") # Functional boxplot

  if(retick_xaxis(x)$retick_xaxis) {
    if(plot_style == "fv") {
      warning("The plot style fv not available for the case where r distances are not increasing.\n Setting plot_style to basic.\n")
      plot_style <- "basic"
    }
  }
  switch(plot_style,
         basic = {
           if(dotplot) {
             # Functional boxplot
             plot.global_envelope(x, plot_style=plot_style, env.col=bp.col, dotplot=TRUE, ..., curve_sets=curve_sets)
             # Central region
             plot.global_envelope(cr, plot_style=plot_style, env.col=cr.col, dotplot=TRUE, add=TRUE, ..., curve_sets=NULL)
           }
           else {
             plot.global_envelope(x, plot_style=plot_style, env.col=bp.col, dotplot=FALSE, ..., curve_sets=curve_sets)
             # Central region
             lines(cr$r, cr$lo, lty=2, col=cr.col)
             lines(cr$r, cr$hi, lty=2, col=cr.col)
           }
         },
         fv = {
           plot.global_envelope(x, plot_style=plot_style, env.col=bp.col, ..., curve_sets=NULL)
           # Outliers
           funcs <- curve_set_funcs(curve_sets)
           for(i in 1:ncol(funcs)) {
             if(any(funcs[,i] < x$lo | funcs[,i] > x$hi))
               lines(curve_sets$r, funcs[,i], col=grey(0.5))
           }
           # Central region
           lines(cr$r, cr$lo, lty=2, col=cr.col)
           lines(cr$r, cr$hi, lty=2, col=cr.col)
         },
         ggplot2 = {
           plot.global_envelope(x, plot_style=plot_style, env.col=bp.col, ..., curve_sets=curve_sets, x2=cr)
         })
}

#' Plot method for the class 'combined_fboxplot'
#'
#' @param x an 'combined_fboxplot' object
#' @inheritParams plot.combined_global_envelope
#' @inheritParams plot.fboxplot
#' @param ... Additional arguments to be passed to \code{\link{plot.combined_global_envelope}}.
#'
#' @export
plot.combined_fboxplot <- function(x, level = 1,
                          outliers = TRUE, bp.col = 2, cr.col = 1, ...) {
  if(!(level %in% c(1,2))) stop("Unreasonable value for level.\n")
  if(outliers) curve_sets <- attr(x, "curve_sets") else curve_sets <- NULL
  cr <- x
  attr(x, "level2_ge")$lo <- attr(attr(x, "level2_ge"), "whisker.lo")
  attr(x, "level2_ge")$hi <- attr(attr(x, "level2_ge"), "whisker.hi") # Functional boxplot

  # Combined test, level 1 plots
  if(level == 1) {
    # Set also first level bounds of x to whiskers
    for(i in 1:length(x)) {
      x[[i]]$lo <- attr(x[[i]], "whisker.lo")
      x[[i]]$hi <- attr(x[[i]], "whisker.hi")
    }
    plot.combined_global_envelope(x, env.col=bp.col, ..., curve_sets=curve_sets, x2=cr)
  }
  else {
    plot.fboxplot(x, outliers=outliers, bp.col=bp.col, cr.col=cr.col, ...)
  }
}


#' Global envelope test
#'
#' Global envelope test, global envelopes and p-values
#'
#'
#' Given a \code{curve_set} (see \code{\link{create_curve_set}} for how to create such an object)
#' or an \code{\link[spatstat]{envelope}} object,
#' which contains both the data curve (or function or vector) \eqn{T_1(r)}{T_1(r)}
#' (in the component \code{obs}) and
#' the simulated curves \eqn{T_2(r),\dots,T_{s+1}(r)}{T_2(r),...,T_(s+1)(r)}
#' (in the component \code{sim_m}),
#' the function \code{global_envelope_test} performs a global envelope test.
#' The functionality of the function is rather similar to the function
#' \code{\link{central_region}}, but in addition to ordering the functions from
#' the most extreme one to the least extreme one using different measures
#' and providing the global envelopes with intrinsic
#' graphical interpretation, p-values are calculated for the test.
#' Thus, while \code{\link{central_region}} can be used to construct global
#' envelopes in a general setting, the function \code{\link{global_envelope_test}}
#' is devoted to testing as its name suggests.
#'
#' The function \code{global_envelope_test} is the main function for global envelope tests
#' (for simple hypotheses).
#' Different \code{type} of global envelope tests can be performed.
#' We use such ordering of the functions for which we are able to construct global
#' envelopes with intrinsic graphical interpretation.
#' \itemize{
#'   \item \code{'rank'}: the completely non-parametric rank envelope test (Myllymäki et al., 2017)
#'   based on minimum of pointwise ranks
#'   \item \code{'erl'}: the completely non-parametric rank envelope test based on extreme rank lengths
#'   (Myllymäki et al., 2017; Mrkvička et al., 2018) based on number of minimal pointwise ranks
#'  \item \code{'cont'}: the completely non-parametric rank envelope test based on continuous rank
#'  (Hahn, 2015; Mrkvička et al., 2019) based on minimum of continuous pointwise ranks
#'  \item \code{'area'}: the completely non-parametric rank envelope test based on area rank
#'  (Mrkvička et al., 2019) based on area between continuous pointwise ranks and minimum
#'  pointwise ranks for those argument (r) values for which pointwise ranks achieve the minimum
#'  (it is a combination of erl and cont)
#'   \item "qdir", the directional quantile envelope test, protected against unequal variance and
#'   asymmetry of T(r) for different distances r (Myllymäki et al., 2015, 2017)
#'   \item "st", the studentised envelope test, protected against unequal variance of T(r) for
#'   different distances r (Myllymäki et al., 2015, 2017)
#'   \item "unscaled", the unscaled envelope (providing a baseline) that has a contant width and
#'   that corresponds to the classical maximum deviation test (Ripley, 1981).
#' }
#' See \code{\link{forder}} and \code{\link{central_region}} and the references
#' for more detailed description of the measures and the corresponding envelopes.
#'
#' The first four types are global rank envelopes.
#' The \code{'rank'} envelope test is a completely non-parametric test,
#' which provides the 100(1-alpha)% global envelope for the chosen test function
#' T(r) on the chosen interval of distances and associated p-values.
#' The other three are modifications of \code{'rank'} to treat the ties in
#' the extreme rank ordering on which the \code{'rank'} test is based on.
#'
#' The last three envelopes are global scaled maximum absolute difference (MAD)
#' envelope tests. The unscaled envelope test leads to envelopes with constant width over the
#' distances r. Thus, it suffers from unequal variance of T(r) over the distances r and
#' from the asymmetry of distribution of T(r). We recommend to use the other global
#' envelope tests available. The unscaled envelope is provided as a reference.
#'
#' @section Ranking of the curves:
#' The options for measures to order the functions from the most extreme one to the least extreme one
#' are given by the argument \code{type}: 'rank', 'erl', 'cont', 'area', 'qdir', 'st', 'unscaled'.
#' The options are
#' \itemize{
#' \item 'rank': extreme ranks (Myllymäki et al., 2017)
#' \item 'erl': extreme rank lengths (Myllymäki et al., 2017; Mrkvička et al., 2018)
#' \item 'cont': continuous ranks (Hahn, 2015; Mrkvička et al., 2019)
#' \item 'area': area ranks (Mrkvička et al., 2019)
#' \item 'qdir': the directional quantile maximum absolute deviation (MAD) measure (Myllymäki et al., 2015, 2017)
#' \item 'st': the studentized MAD measure (Myllymäki et al., 2015, 2017)
#' \item 'unscaled': the unscaled MAD measure (Ripley, 1981)
#' }
#' See more detailed description of the envelopes and measures in \code{\link{central_region}}
#' and \code{\link{forder}}.
#'
#' @section Global envelope:
#' Based on the measures used to rank the functions, the 100(1-alpha)\% global envelope is provided.
#' It corresponds to the 100*coverage\% central region.
#'
#' @section P-values:
#' In the case \code{type="rank"}, based on the extreme ranks k_i, i=1, ..., s+1,
#' the p-interval is calculated. Because the extreme ranks contain ties, there is not just
#' one p-value. The p-interval is given by the most liberal and the most conservative p-value
#' estimate. Also a single p-value is calculated.
#' By default this single p-value is the extreme rank length p-value ("erl"),
#' but another option can be used by specifying \code{ties} argument.
#'
#' If the case \code{type = "erl"}, the (single) p-value based on the extreme rank length ordering
#' of the functions is calculated and returned in the attribute \code{p}.
#' The same is done for other measures, the p-value always being correspondent to the chosen measure.
#'
#' @section Number of simulations:
#' For the global \code{"rank"} envelope test, Myllymäki et al. (2017) recommended to use
#' at least 2500 simulations for testing at the significance level alpha = 0.05 for single
#' function tests, based on experiments with summary functions for point processes.
#' In this case, the width of the p-interval associated with the extreme rank measure tended
#' to be smaller than 0.01.
#' The tests \code{'erl'}, \code{'cont'} and \code{'area'}, similarly as
#' the MAD deviation/envelope tests \code{'qdir'}, \code{'st'} and \code{'unscaled'},
#' allow in principle a lower number of simulations to be used than the test based on
#' extreme ranks (\code{'rank'}), because no ties occur for these measures.
#' If affordable, we recommend in any case some thousands of simulations for all the measures
#' to achieve a good power and repeatability of the test.
#'
#' @section Tests based on several functions:
#' If a list of (suitable) objects are provided in the argument \code{curve_sets},
#' then by default (\code{nstep = 2}) the two-step combining procedure is used to
#' perform the combined global test as described in Myllymäki and Mrkvička (2019).
#' If \code{nstep = 1} and the lengths of the multivariate vectors in each component
#' of the list are equal, then the one-step combining procedure is used where the
#' functions are concatenated together into a one long vector.
#'
#' @references
#' Mrkvička, T., Myllymäki, M. and Hahn, U. (2017). Multiple Monte Carlo testing, with applications in spatial point processes. Statistics & Computing 27 (5): 1239-1255. doi: 10.1007/s11222-016-9683-9
#'
#' Mrkvička, T., Myllymäki, M., Jilek, M., and Hahn, U. (2018). A one-way ANOVA test for functional data with graphical interpretation. arXiv:1612.03608 [stat.ME]
#'
#' Mrkvička, T., Myllymäki, M. and Narisetty, N. N. (2019) New methods for multiple testing in permutation inference for the general linear model. arXiv:1906.09004 [stat.ME]
#'
#' Myllymäki, M., Grabarnik, P., Seijo, H. and Stoyan. D. (2015). Deviation test construction and power comparison for marked spatial point patterns. Spatial Statistics 11: 19-34. doi: 10.1016/j.spasta.2014.11.004
#'
#' Myllymäki, M., Mrkvička, T., Grabarnik, P., Seijo, H. and Hahn, U. (2017). Global envelope tests for spatial point patterns. Journal of the Royal Statistical Society: Series B (Statistical Methodology), 79: 381–404. doi: 10.1111/rssb.12172
#'
#' Myllymäki, M., Mrkvička, T. Global envelopes in R.
#'
#' Ripley, B.D. (1981). Spatial statistics. Wiley, New Jersey.
#'
#' @inheritParams central_region
#' @param curve_sets A \code{curve_set} (see \code{\link{create_curve_set}})
#' or an \code{\link[spatstat]{envelope}} object containing a data function and simulated functions.
#' If an envelope object is given, it must contain the summary
#' functions from the simulated patterns which can be achieved by setting
#' \code{savefuns = TRUE} when calling \code{\link[spatstat]{envelope}}.
#' Alternatively, a list of \code{curve_set} or \code{\link[spatstat]{envelope}} objects can be given.
#' @param alpha The significance level. The 100(1-alpha)\% global envelope will be calculated.
#' @param ties The method to obtain a unique p-value when  \code{type = 'rank'}.
#' Possible values are 'midrank', 'random', 'conservative', 'liberal' and 'erl'.
#' For 'conservative' the resulting p-value will be the highest possible.
#' For 'liberal' the p-value will be the lowest possible.
#' For 'random' the rank of the obs within the tied values is uniformly sampled so that the resulting
#' p-value is at most the conservative option and at least the liberal option.
#' For 'midrank' the mid-rank within the tied values is taken.
#' For 'erl' the extreme rank length p-value is calculated.
#' The default is 'erl'.
#' @param ... Additional parameters to be passed to \code{\link{central_region}}.
#' @return Either an object of class "global_envelope" and "fv"
#' (see \code{\link[spatstat]{fv.object}}) or "combined_global_envelope" for
#' combined tests. The objects can be printed and plotted directly.
#'
#' The "global_envelope" is essentially a data frame containing columns
#' \itemize{
#' \item r = the vector of values of the argument r at which the test was made
#' \item obs = values of the data function
#' \item lo = the lower envelope based on the simulated functions
#' \item hi = the upper envelope based on the simulated functions
#' \item central = If the curve_set (or envelope object) contains a component 'theo',
#'       then this function is used as the central curve and returned in this component.
#'       Otherwise, the central_curve is the mean of the test functions T_i(r), i=2, ..., s+1.
#'       Used for visualization only.
#' }
#' Moreover, the return value has the same attributes as the object returned by
#' \code{\link{central_region}} and in addition
#' \itemize{
#'   \item p = A point estimate for the p-value (default is the mid-rank p-value).
#' }
#' and in the case that \code{type = 'rank'} also
#' \itemize{
#'   \item p_interval = The p-value interval [p_liberal, p_conservative].
#'   \item ties = As the argument \code{ties}.
#' }
#'
#' The "combined_global_envelope" is a list of "global_envelope" objects
#' corresponding to the components of \code{curve_sets}. The second level envelope
#' on which the envelope construction is based on is saved in the attribute
#' "level2_ge".
#' @export
#' @seealso \code{\link{plot.global_envelope}}, \code{\link{central_region}},
#' \code{\link{GET.composite}}
#' @aliases GET global_envelope_test2d
#' @examples
#' # Goodness-of-fit testing for simple hypothesis
#' if(require("spatstat", quietly=TRUE)) {
#'   # Testing complete spatial randomness (CSR)
#'   #==========================================
#'   X <- unmark(spruces)
#'
#'   \donttest{nsim <- 1999 # Number of simulations}
#'   \dontshow{nsim <- 19 # Number of simulations}
#'
#'   # Illustration of general workflow for simple hypotheses
#'   #=======================================================
#'   # First illustrate the general workflow for the test by this example
#'   # of CSR test for a point pattern X using the empirical L-function.
#'   # Define the argument values at which the functions are evaluated
#'   obs.L <- Lest(X, correction = "translate")
#'   r <- obs.L[['r']]
#'   # The test function for the data
#'   obs <- obs.L[['trans']] - r
#'   # Prepare simulations and calculate test functions for them at same r as 'obs'
#'   sim <- matrix(nrow = length(r), ncol = nsim)
#'   for(i in 1:nsim) {
#'     sim.X <- runifpoint(ex = X) # simulation under CSR
#'     sim[, i] <- Lest(sim.X, correction = "translate", r = r)[['trans']] - r
#'   }
#'   # Create a curve_set containing argument values, observed and simulated functions
#'   cset <- create_curve_set(list(r = r, obs = obs, sim_m = sim))
#'   # Perform the test
#'   res <- global_envelope_test(cset, type="erl")
#'   plot(res, ylab = expression(italic(hat(L)(r)-r)))
#'
#'   # Simple hypothesis for a point pattern utilizing the spatstat package
#'   #=====================================================================
#'   # Generate nsim simulations under CSR, calculate L-function for the data and simulations
#'   env <- envelope(X, fun="Lest", nsim=nsim,
#'                   savefuns=TRUE, # save the functions
#'                   correction="translate", # edge correction for L
#'                   transform = expression(.-r), # centering
#'                   simulate=expression(runifpoint(ex=X))) # Simulate CSR
#'   # The rank envelope test (ERL)
#'   res <- global_envelope_test(env, type="erl")
#'   # Plot the result
#'   plot(res)
#'
#'   ## Advanced use:
#'   # Choose the interval of distances [r_min, r_max] (at the same time create a curve_set from 'env')
#'   cset <- crop_curves(env, r_min=1, r_max=7)
#'   # Do the rank envelope test (erl)
#'   res <- global_envelope_test(cset, type="erl")
#'   plot(res, ylab=expression(italic(L(r)-r)))
#'
#'   \donttest{
#'   # Random labeling test
#'   #=====================
#'   mpp <- spruces
#'   # 1) Perform simulations under the random labelling hypothesis and calculate
#'   # the test function T(r) for the data pattern (mpp) and each simulation.
#'   # The command below specifies that the test function is T(r) = \hat{L}_mm(r),
#'   # which is an estimator of the mark-weighted L function, L_mm(r),
#'   # with translational edge correction.
#'   nsim <- 1999 # Number of simulations
#'   env <- envelope(mpp, fun=Kmark, nsim = nsim, f=function(m1, m2) { m1*m2 },
#'                   correction="translate", returnL=TRUE,
#'                   simulate=expression(rlabel(mpp, permute=TRUE)), # Permute the marks
#'                   savefuns=TRUE) # Save the functions
#'   # 2)
#'   # Crop curves to desired r-interval
#'   curve_set <- crop_curves(env, r_min=1.5, r_max=9.5)
#'   # Center the functions, i.e. take \hat{L}_mm(r)-T_0(r).
#'   # Below T_0(r) = \hat{L}(r) is the mean of simulated functions.
#'   # (This is only for visualization, does not affect the test result.)
#'   curve_set <- residual(curve_set)
#'   # 3) Do the rank envelope test
#'   res <- global_envelope_test(curve_set)
#'   # 4) Plot the test result
#'   plot(res, ylab=expression(italic(L[mm](r)-L(r))))
#'
#'   # Goodness-of-fit test (typically conservative, see ?GET.composite for adjusted tests)
#'   #=====================
#'   X <- unmark(spruces)
#'   # Minimum distance between points in the pattern
#'   min(nndist(X))
#'   # Fit a model
#'   fittedmodel <- ppm(X, interaction=Hardcore(hc=1)) # Hardcore process
#'
#'   # Simulating Gibbs process by 'envelope' is slow, because it uses the MCMC algorithm
#'   #env <- envelope(fittedmodel, fun="Jest", nsim=999, savefuns=TRUE,
#'   #                correction="none", r=seq(0, 4, length=500))
#'
#'   # Using direct algorihm can be faster, because the perfect simulation is used here.
#'   simulations <- NULL
#'   nsim <- 999 # Number of simulations
#'   for(j in 1:nsim) {
#'      simulations[[j]] <- rHardcore(beta=exp(fittedmodel$coef[1]),
#'                                    R=fittedmodel$interaction$par$hc,
#'                                    W=X$window)
#'      if(j%%10==0) cat(j, "...", sep="")
#'   }
#'   env <- envelope(X, simulate=simulations, fun="Jest", nsim=length(simulations),
#'                   savefuns=TRUE, correction="none", r=seq(0, 4, length=500))
#'   curve_set <- crop_curves(env, r_min=1, r_max=3.5)
#'   res <- global_envelope_test(curve_set, type="erl"); plot(res, ylab=expression(italic(J(r))))
#'   }
#'
#'   # A combined global envelope test
#'   #================================
#'   # As an example test CSR of the saplings point pattern by means of
#'   # L, F, G and J functions.
#'   data(saplings)
#'   X <- saplings
#'
#'   \donttest{nsim <- 499 # Number of simulations}
#'   \dontshow{nsim <- 19 # Number of simulations}
#'   # Specify distances for different test functions
#'   n <- 500 # the number of r-values
#'   rmin <- 0; rmax <- 20; rstep <- (rmax-rmin)/n
#'   rminJ <- 0; rmaxJ <- 8; rstepJ <- (rmaxJ-rminJ)/n
#'   r <- seq(0, rmax, by=rstep)    # r-distances for Lest
#'   rJ <- seq(0, rmaxJ, by=rstepJ) # r-distances for Fest, Gest, Jest
#'
#'   # Perform simulations of CSR and calculate the L-functions
#'   env_L <- envelope(X, nsim=nsim,
#'    simulate=expression(runifpoint(ex=X)),
#'    fun="Lest", correction="translate",
#'    transform=expression(.-r), # Take the L(r)-r function instead of L(r)
#'    r=r,                       # Specify the distance vector
#'    savefuns=TRUE,             # Save the estimated functions
#'    savepatterns=TRUE)         # Save the simulated patterns
#'   # Take the simulations from the returned object
#'   simulations <- attr(env_L, "simpatterns")
#'   # Then calculate the other test functions F, G, J for each simulated pattern
#'   env_F <- envelope(X, nsim=nsim,
#'                     simulate=simulations,
#'                     fun="Fest", correction="Kaplan", r=rJ,
#'                     savefuns=TRUE)
#'   env_G <- envelope(X, nsim=nsim,
#'                     simulate=simulations,
#'                     fun="Gest", correction="km", r=rJ,
#'                     savefuns=TRUE)
#'   env_J <- envelope(X, nsim=nsim,
#'                     simulate=simulations,
#'                     fun="Jest", correction="none", r=rJ,
#'                     savefuns=TRUE)
#'
#'   # Crop the curves to the desired r-interval I
#'   curve_set_L <- crop_curves(env_L, r_min=rmin, r_max=rmax)
#'   curve_set_F <- crop_curves(env_F, r_min=rminJ, r_max=rmaxJ)
#'   curve_set_G <- crop_curves(env_G, r_min=rminJ, r_max=rmaxJ)
#'   curve_set_J <- crop_curves(env_J, r_min=rminJ, r_max=rmaxJ)
#'
#'   res <- global_envelope_test(curve_sets=list(curve_set_L, curve_set_F,
#'                                               curve_set_G, curve_set_J))
#'   plot(res, labels=c("L(r)-r", "F(r)", "G(r)", "J(r)"))
#' }
#'
#' # A test based on a low dimensional random vector
#' #================================================
#' # Let us generate some example data.
#' X <- matrix(c(-1.6,1.6),1,2) # data pattern X=(X_1,X_2)
#' if(requireNamespace("mvtnorm", quietly=TRUE)) {
#'   Y <- mvtnorm::rmvnorm(200,c(0,0),matrix(c(1,0.5,0.5,1),2,2)) # simulations
#'   plot(Y, xlim=c(min(X[,1],Y[,1]), max(X[,1],Y[,1])), ylim=c(min(X[,2],Y[,2]), max(X[,2],Y[,2])))
#'   points(X, col=2)
#'
#'   # Test the null hypothesis is that X is from the distribution of Y's (or if it is an outlier).
#'
#'   # Case 1. The test vector is (X_1, X_2)
#'   cset1 <- create_curve_set(list(r=1:2, obs=as.vector(X), sim_m=t(Y)))
#'   res1 <- global_envelope_test(cset1)
#'   plot(res1)
#'
#'   # Case 2. The test vector is (X_1, X_2, (X_1-mean(Y_1))*(X_2-mean(Y_2))).
#'   t3 <- function(x, y) { (x[,1]-mean(y[,1]))*(x[,2]-mean(y[,2])) }
#'   cset2 <- create_curve_set(list(r=1:3, obs=c(X[,1],X[,2],t3(X,Y)), sim_m=rbind(t(Y), t3(Y,Y))))
#'   res2 <- global_envelope_test(cset2)
#'   plot(res2)
#' }
#'
#' # Examples with image sets
#'
#' # Example of spatial point pattern residuals
#' #===========================================
#' if(require("spatstat", quietly=TRUE)) {
#'   data(cells)
#'   X <- cells
#'   # Fit the hard-core process
#'   model <- ppm(X, interaction=Hardcore())
#'   summary(model)
#'   HD <- 0.08168525 # Hard-core process
#'   # Choose a bandwitdh by Scott's rule of thumb
#'   ds <- bw.scott(X); ds
#'   # Calculate raw residuals of the fitted model
#'   # (To use the default pixel array dimensions remove dimyx, see ?as.mask)
#'   u <- diagnose.ppm(model, type="raw", rbord = HD, which ="smooth",
#'                     sigma=ds, plot.it=FALSE, dimyx=32)
#'   obs <- u$smooth$Z$v
#'   # Generate simulations from the hard-core null model
#'   \dontshow{nsim <- 19}
#'   \donttest{nsim <- 499 # Number of simulations; increase for serious analysis!}
#'   simulations <- NULL
#'   ext.factor <- max(X$window$xrange[2]-X$window$xrange[1],
#'                     X$window$yrange[2]-X$window$yrange[1]) / 10
#'   win.extend <- owin(c(X$window$xrange[1]-ext.factor, X$window$xrange[2]+ext.factor),
#'                      c(X$window$yrange[1]-ext.factor, X$window$yrange[2]+ext.factor))
#'   mod02 <- list(cif="hardcore", par=list(beta=exp(model$fitin$coefs[1]),hc=HD), w=win.extend)
#'   # starting point pattern in an extended window
#'   x.start <- runifpoint(X$n, win=win.extend)
#'   # simulations
#'   for(sss in 1:nsim){
#'     uppp <- rmh(model=mod02, start=list(x.start=x.start), control=list(p=1,nrep=1e5,nverb=5000))
#'     f <- uppp$x > X$window$xrange[1] & uppp$x < X$window$xrange[2] &
#'          uppp$y > X$window$yrange[1] & uppp$y < X$window$yrange[2]
#'     simulations[[sss]] <- ppp(uppp$x[f], uppp$y[f], window=X$window)
#'   }
#'   # Calculate the raw residuals for simulations
#'   sim <- array(0, c(u$smooth$Z$dim, nsim))
#'   for(i in 1:length(simulations)) {
#'     model <- ppm(simulations[[i]],interaction=Hardcore(HD));
#'     u_sim <- diagnose.ppm(model, type="raw", rbord = HD, which ="smooth",
#'                           sigma=ds, plot.it=FALSE, dimyx=32)
#'     sim[,,i] <- u_sim$smooth$Z$v
#'     if((i %% 100)==0) cat(i, ' ')
#'   }
#'   # Constract the global envelope test for the (2D) raw residuals
#'   iset <- create_image_set(list(obs=obs, sim_m=sim))
#'   res <- global_envelope_test(iset, type="area")
#'   plot(res)
#'   plot(res) + ggplot2::scale_fill_gradient(low="black", high="white")
#' }
global_envelope_test <- function(curve_sets, type = "erl", alpha = 0.05,
                          alternative = c("two.sided", "less", "greater"),
                          ties = "erl", probs = c(0.025, 0.975), quantile.type=7,
                          central = "mean", nstep = 2, ...) {
  if(class(curve_sets)[1] == "list" & length(curve_sets) == 1) curve_sets <- curve_sets[[1]]
  if(class(curve_sets)[1] == "list") {
    if(!(nstep %in% c(1,2))) stop("Invalid number of steps (nstep) for combining. Should be 1 or 2.")
    if(nstep == 2) {
      res <- combined_CR_or_GET(curve_sets, CR_or_GET="GET", type=type, coverage=1-alpha,
                                alternative=alternative,
                                probs=probs, quantile.type=quantile.type,
                                central=central, ...)
    }
    else { # One-step combining procedure
      res <- combined_CR_or_GET_1step(curve_sets, CR_or_GET="GET", type=type, coverage=1-alpha,
                                alternative=alternative,
                                probs=probs, quantile.type=quantile.type,
                                central=central, ...)
    }
  }
  else {
    res <- individual_global_envelope_test(curve_sets, type=type, alpha=alpha,
                                           alternative=alternative, ties=ties,
                                           probs=probs, quantile.type=quantile.type,
                                           central=central, ...)
  }
  res
}

#' The rank envelope test
#'
#' The rank envelope test, p-values and global envelopes.
#' The test corresponds to the global envelope test that can be carriet out by
#' \code{\link{global_envelope_test}} by specifying the \code{type} for which the options
#' \code{"rank"}, \code{"erl"}, \code{"cont"} and \code{"area"} are available. The last
#' three are modifications of the first one to treat the ties in the extreme rank ordering
#' used in \code{"rank"}. This function is kept for historical reasons.
#'
#' The \code{"rank"} envelope test is a completely non-parametric test, which provides
#' the 100(1-alpha)\% global envelope for the chosen test function T(r) on
#' the chosen interval of distances and associated p-values.
#' The other three types are solutions to break the ties in the extreme ranks
#' on which the \code{"rank"} envelope test is based on.
#'
#' Note: The method to break ties for the global \code{type = "rank"} envelope
#' (Myllymäki et al., 2017) can be done by the argument \code{ties} with default
#' to \code{ties = "erl"} corresponding to the extreme rank length breaking of ties.
#' In this case the global envelope corresponds to the extreme rank measure.
#' If instead choosing \code{type} to be \code{"erl"}, \code{"cont"} or \code{"area"},
#' then the global envelope corresponds to these measures.
#'
#' @section Number of simulations:
#' The global \code{"erl"}, \code{"cont"}, \code{"area"} envelope tests allow 
#' in principle a lower number of simulations to be used than the global \code{"rank"} test
#' based on extreme ranks.
#' However, if feasible, we recommend some thousands of simulations in any case to achieve
#' a good power and repeatability of the test.
#' For the global \code{"rank"} envelope test, Myllymäki et al. (2017) recommended to use
#' at least 2500 simulations for testing at the significance level alpha = 0.05 for single
#' function tests, experimented with summary functions for point processes.
#'
#' @references
#' Myllymäki, M., Mrkvička, T., Grabarnik, P., Seijo, H. and Hahn, U. (2017). Global envelope tests for spatial point patterns. Journal of the Royal Statistical Society: Series B (Statistical Methodology), 79: 381–404. doi: 10.1111/rssb.12172
#'
#' Mrkvička, T., Myllymäki, M. and Hahn, U. (2017). Multiple Monte Carlo testing, with applications in spatial point processes. Statistics & Computing 27 (5): 1239-1255. doi: 10.1007/s11222-016-9683-9
#'
#' Mrkvička, T., Myllymäki, M., Jilek, M. and Hahn, U. (2018). A one-way ANOVA test for functional data with graphical interpretation. arXiv:1612.03608 [stat.ME]
#'
#' @param curve_set A curve_set (see \code{\link{create_curve_set}}) or an \code{\link[spatstat]{envelope}}
#'  object. If an envelope object is given, it must contain the summary
#'  functions from the simulated patterns which can be achieved by setting
#'  savefuns = TRUE when calling \code{\link[spatstat]{envelope}}.
#' @param type The type of the global envelope with current options for "rank", "erl", "cont" and "area".
#' If "rank", the global rank envelope accompanied by the p-interval is given (Myllymäki et al., 2017).
#' If "erl", the global rank envelope based on extreme rank lengths accompanied by the extreme rank
#' length p-value is given (Myllymäki et al., 2017, Mrkvička et al., 2018). See details and additional
#' sections thereafter.
#' @param ... Additional parameters to be passed to \code{\link{global_envelope_test}}.
#' @return An object of class "global_envelope" and "fv" (see \code{\link[spatstat]{fv.object}}),
#' which can be printed and plotted directly.
#' See \code{\link{global_envelope_test}} for more details.
#' @export
#' @seealso \code{\link{global_envelope_test}}
#' @examples
#' # See ?global_envelope_test for more examples
#'
#' ## Testing complete spatial randomness (CSR)
#' #-------------------------------------------
#' if(require("spatstat", quietly=TRUE)) {
#'   X <- unmark(spruces)
#'   \donttest{nsim <- 2499 # Number of simulations}
#'   \dontshow{nsim <- 19 # Number of simulations for testing}
#'   # Generate nsim simulations under CSR, calculate centred L-function for the data and simulations
#'   env <- envelope(X, fun="Lest", nsim=nsim, savefuns=TRUE,
#'                   correction="translate", transform = expression(.-r),
#'                   simulate=expression(runifpoint(ex=X)))
#'   # The rank envelope test
#'   res <- rank_envelope(env)
#'   # Plot the result.
#'   plot(res)
#'
#'   ## Advanced use:
#'   # Choose the interval of distances [r_min, r_max] (at the same time create a curve_set from 'env')
#'   curve_set <- crop_curves(env, r_min=1, r_max=7)
#'   # Do the rank envelope test
#'   res <- rank_envelope(curve_set); plot(res)
#' }
rank_envelope <- function(curve_set, type = "rank", ...) {
  if(!(type %in% c("rank", "erl", "cont", "area"))) stop("No such type for the global rank envelope.\n")
  global_envelope_test(curve_set, type=type, ...)
}

#' Global scaled maximum absolute difference (MAD) envelope tests
#'
#' Performs the global scaled MAD envelope tests, either directional quantile or studentised,
#' or the unscaled MAD envelope test. These tests correspond to calling the
#' function \code{\link{global_envelope_test}} with \code{type="qdir"}, \code{type = "st"} and
#' \code{type="unscaled"}, respectively. The functions \code{qdir_envelope}, \code{st_envelope} and
#' \code{unscaled_envelope} have been kept for historical reasons;
#' preferably use \code{\link{global_envelope_test}} with the suitable \code{type} argument.
#'
#' The directional quantile envelope test (Myllymäki et al., 2015, 2017)
#' takes into account the unequal variances of the test function T(r)
#' for different distances r and is also protected against asymmetry of T(r).
#'
#' @references
#' Myllymäki, M., Grabarnik, P., Seijo, H. and Stoyan. D. (2015). Deviation test construction and power comparison for marked spatial point patterns. Spatial Statistics 11: 19-34. doi: 10.1016/j.spasta.2014.11.004
#'
#' Myllymäki, M., Mrkvička, T., Grabarnik, P., Seijo, H. and Hahn, U. (2017). Global envelope tests for spatial point patterns. Journal of the Royal Statistical Society: Series B (Statistical Methodology), 79: 381–404. doi: 10.1111/rssb.12172
#'
#' @inheritParams rank_envelope
#' @return An object of class "global_envelope" and "fv" (see \code{\link[spatstat]{fv.object}}),
#' which can be printed and plotted directly.
#' See \code{\link{global_envelope_test}} for more details.
#' @export
#' @name qdir_envelope
#' @seealso \code{\link{global_envelope_test}}
#' @examples
#' # See more examples in ?global_envelope_test
#' ## Testing complete spatial randomness (CSR)
#' #-------------------------------------------
#' if(require("spatstat", quietly=TRUE)) {
#'   X <- spruces
#'   \donttest{nsim <- 999 # Number of simulations}
#'   \dontshow{nsim <- 19 # Number of simulations for testing}
#'   ## Test for complete spatial randomness (CSR)
#'   # Generate nsim simulations under CSR, calculate centred L-function for the data and simulations
#'   env <- envelope(X, fun="Lest", nsim=nsim, savefuns=TRUE,
#'                   correction="translate", transform = expression(.-r),
#'                   simulate=expression(runifpoint(ex=X)))
#'   res_qdir <- qdir_envelope(env) # The directional quantile envelope test
#'   plot(res_qdir)
#'
#'   ## Advanced use:
#'   # Create a curve set, choosing the interval of distances [r_min, r_max]
#'   curve_set <- crop_curves(env, r_min=1, r_max=8)
#'   # The directional quantile envelope test
#'   res_qdir <- qdir_envelope(curve_set); plot(res_qdir)
#'   # The studentised envelope test
#'   res_st <- st_envelope(curve_set); plot(res_st)
#'   # The unscaled envelope test
#'   res_unscaled <- unscaled_envelope(curve_set); plot(res_unscaled)
#' }
qdir_envelope <- function(curve_set, ...) {
  args <- list(...)
  if("type" %in% names(args)) warning("type is hardcoded to be qdir here. No other options.\n")
  global_envelope_test(curve_set, type="qdir", ...)
}

#' Studentised envelope test
#'
#' @details The studentised envelope test (Myllymäki et al., 2015, 2017)
#' takes into account the unequal variances of the test function T(r)
#' for different distances r.
#'
#' @export
#' @rdname qdir_envelope
st_envelope <- function(curve_set, ...) {
  args <- list(...)
  if("type" %in% names(args)) warning("type is hardcoded to be st here. No other options.\n")
  global_envelope_test(curve_set, type="st", ...)
}

#' Unscaled envelope test
#'
#' @details The unscaled envelope test (Ripley, 1981) corresponds to the classical maximum
#' deviation test without scaling, and leads to envelopes with constant width over the distances r.
#' Thus, it suffers from unequal variance of T(r) over the distances r and from the asymmetry of
#' distribution of T(r). We recommend to use the other global envelope tests available,
#' see \code{\link{global_envelope_test}} for full list of alternatives.
#'
#' @references
#' Ripley, B.D. (1981). Spatial statistics. Wiley, New Jersey.
#' @export
#' @rdname qdir_envelope
unscaled_envelope <- function(curve_set, ...) {
  args <- list(...)
  if("type" %in% names(args)) warning("type is hardcoded to be unscaled here. No other options.\n")
  global_envelope_test(curve_set, type="unscaled", ...)
}<|MERGE_RESOLUTION|>--- conflicted
+++ resolved
@@ -124,12 +124,6 @@
          erl =,
          cont =,
          area = {
-<<<<<<< HEAD
-           #-- the 100(1-alpha)% global envelope
-           distancesorted <- sort(distance, decreasing=TRUE)
-           kalpha <- distancesorted[floor((1-alpha)*Nfunc)]
-=======
->>>>>>> 59833058
            j <- distance >= kalpha
            LB <- array(0, nr)
            UB <- array(0, nr)
